--- conflicted
+++ resolved
@@ -11,11 +11,7 @@
 PRODUCKT_DIR = DATA_DIR / "produckt"   # <- NEBEN inbox
 
 # Input- und Output-Pfade
-<<<<<<< HEAD
-HTML_SOURCE_FILE = DATA_DIR / "html" / "amazon.html" 
-=======
 HTML_SOURCE_FILE = DATA_DIR / "html" / "ebay.html" 
->>>>>>> 15fe43b6
 TEMP_LLM_INPUT_FILE = DATA_DIR / "llm_input" / "llm_input.json"
 
 
