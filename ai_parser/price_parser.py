# price_parser.py
"""
Haupt-Pipeline-Datei. 
Koordiniert die HTML-Verarbeitung (Schritt 1), 
die AI-Extraktion (Schritt 2) und die finale 
Umstrukturierung und Preis-Normalisierung (Schritt 3).

AKTUALISIERUNGEN:
1. Das finale JSON enthält jetzt das Feld "affiliate_url".
2. Die ASIN/SKU (vom LLM extrahiert) dient als Dateiname.
"""

import sys
import json
from pathlib import Path
<<<<<<< HEAD
import json
import re 
=======

# config aus Parent-Ordner laden (direkter Skriptstart möglich)
sys.path.append(str(Path(__file__).resolve().parent.parent))
# Importiere die benötigten Pfad-Variablen aus config.py
from config import DATA_DIR, OUT_DIR, HTML_SOURCE_FILE, TEMP_LLM_INPUT_FILE

>>>>>>> 15fe43b6
# Importiere die Hauptfunktionen aus den Modulen
try:
    from html_processor import process_html_to_llm_input
    from ai_extractor import extract_and_save_data
except ImportError as e:
    print(f"FEHLER beim Importieren der Module: {e}", file=sys.stderr)
    sys.exit(1)


# Pfad-Import und Fallback-Pfade (wie zuvor definiert)
sys.path.append(str(Path(__file__).resolve().parent.parent))
try:
    from config import DATA_DIR, OUT_DIR, HTML_SOURCE_FILE, TEMP_LLM_INPUT_FILE
except ImportError:
    DATA_DIR = Path("data")
    OUT_DIR = DATA_DIR / "out"
    HTML_SOURCE_FILE = DATA_DIR / "input" / "raw_product.html"
    TEMP_LLM_INPUT_FILE = DATA_DIR / "temp" / "llm_input.json"
    print("WARNUNG: Konnte 'config.py' nicht laden. Verwende Standard-Pfade.")


def create_directories():
    """Erstellt alle notwendigen Verzeichnisse, falls sie nicht existieren."""
    HTML_SOURCE_FILE.parent.mkdir(parents=True, exist_ok=True)
    TEMP_LLM_INPUT_FILE.parent.mkdir(parents=True, exist_ok=True)
<<<<<<< HEAD
    OUT_DIR.mkdir(parents=True, exist_ok=True)
    print(f"-> Verzeichnisstruktur in '{DATA_DIR}' gesichert.")

# --- FUNKTIONEN FÜR PREIS-PARSING UND TRANSFORMATION ---

def parse_price(price_str: str) -> dict:
    """Konvertiert einen Preis-String in das standardisierte Preis-Objekt."""
    if not price_str or price_str.upper() in ('N/A', 'NONE'):
        return {"raw": None, "value": None, "currency_hint": None}
    
    match = re.search(r'([\d\.,]+)\s*([€$a-zA-Z]{1,3})', price_str.strip())
    
    if match:
        raw = price_str.strip()
        value_str = match.group(1).replace('.', '').replace(',', '.') 
        currency_hint = match.group(2).replace('€', 'EUR')
        try:
            value = float(value_str)
        except ValueError:
            value = None
        return {"raw": raw, "value": value, "currency_hint": currency_hint}
    
    try:
        return {"raw": price_str.strip(), "value": float(price_str.replace(',', '.')), "currency_hint": None}
    except ValueError:
        return {"raw": price_str.strip(), "value": None, "currency_hint": None}


def transform_data_to_final_schema(ai_data: dict, metadata: dict) -> dict:
    """
    Strukturiert die extrahierten AI-Daten in das gewünschte Ziel-JSON-Format um.
    """
    
    extracted = ai_data.get('extracted_data', {})
    price_obj = parse_price(extracted.get('akt_preis', 'N/A'))
    original_price_obj = parse_price(extracted.get('uvp_preis', 'N/A'))
    
    # Rabatt-Berechnung
    discount_amount = None
    discount_percent = extracted.get('rabatt_prozent', None)
    if price_obj['value'] is not None and original_price_obj['value'] is not None:
        discount_amount = round(original_price_obj['value'] - price_obj['value'], 2)
        if original_price_obj['value'] and original_price_obj['value'] > 0:
             discount_percent_val = (discount_amount / original_price_obj['value']) * 100
             discount_percent = discount_percent if discount_percent and isinstance(discount_percent, str) and '%' in discount_percent else f"{round(discount_percent_val)}%"

    gutschein_info = extracted.get('gutschein', {})
    
    # 3. Erstellung des finalen JSON-Objekts (Ziel-Struktur)
    final_json = {
        "title": extracted.get('titel', metadata.get("product_title", "N/A")), 
        
        # NEU: Das extrahierte URL-Feld
        "affiliate_url": extracted.get('url_des_produkts', None),

        "brand": extracted.get('marke', 'N/A'),
        "asin": extracted.get('sku_asin', metadata.get("asin", "N/A")), 
        
        "price": price_obj,
        "original_price": original_price_obj,
        "discount_amount": discount_amount,
        "discount_percent": discount_percent,
        
        # Bewertung
        "rating": extracted.get('bewertung', None),
        "review_count": extracted.get('anzahl_bewertungen', None),

        # Konsolidierung Gutschein
        "gutschein": { 
            "details": extracted.get('rabatt_text', None), 
            "code": gutschein_info.get('code', None)
        },
        
        # Redundante Felder
        "coupon_text": None,
        "coupon_value": { "percent": None, "amount": None, "currency_hint": None },
        "rabatt_text": None, 

        "final_price_after_coupon": None,
        "availability": extracted.get('verfuegbarkeit', 'N/A'),
        "shipping_cost_text": None,
        "bullets": extracted.get('produkt_highlights', []), 
        
        "images": extracted.get('images', []), 
    }
    
    return final_json


# --- 4. PIPELINE-STEUERUNG (main) ---

def main():
    """Steuert den gesamten Extraktions- und Transformationsprozess."""
    create_directories()

    ai_raw_output_file = OUT_DIR / "ai_raw_output.json" 

    # 1. SCHRITT: HTML-VERARBEITUNG
=======
    # Erstellt das Output-Verzeichnis (data/out)
    OUT_DIR.mkdir(parents=True, exist_ok=True)
    print(f"-> Verzeichnisstruktur in '{DATA_DIR}' gesichert.")

# NEUE FUNKTION: Hilfsfunktion zum Parsen von Preis-Strings
def parse_price_string(price_str: str):
    """Konvertiert einen Preis-String (z.B. '399,99 €') in eine strukturierte Preis-Map."""
    if not price_str or price_str == 'N/A':
        return {"raw": None, "value": None, "currency_hint": None}

    # Bereinige den String: Komma durch Punkt ersetzen, Tausenderpunkte entfernen, Ziffern und Komma/Punkt behalten
    cleaned_str = price_str.replace('.', '').replace(',', '.')

    # Extrahiere Währung und numerischen Teil
    import re
    match = re.search(r'([0-9\.]+)', cleaned_str)
    currency_match = re.search(r'([€$£])', price_str) # Einfache Währungserkennung

    value = float(match.group(1)) if match else None
    currency_hint = currency_match.group(1) if currency_match else None

    return {
        "raw": price_str,
        "value": value,
        "currency_hint": currency_hint
    }

# NEUE FUNKTION: Daten-Transformation und Mapping
# ... (Vorheriger Code inklusive Importe und Hilfsfunktionen wie parse_price_string) ...

# NEUE FUNKTION: Daten-Transformation und Mapping
def map_ai_output_to_target_format(ai_output: dict, target_template: dict) -> dict:
    """
    Mappt die extrahierten Daten aus dem AI-Output in das Ziel-JSON-Format,
    wobei alle Felder auf Englisch benannt und alle Cleanups durchgeführt werden,
    inklusive der neuen Felder für Verkauf, Händler und Lieferung.
    """
    extracted = ai_output.get("extracted_data", {})
    final_output = target_template.copy()
    clean_text = ai_output.get("clean_text") # Quelle für allgemeine Texte
    
    # --- 1. CORE PRODUCT IDENTIFIER (Unverändert) ---
    final_output['title'] = target_template.get('title', ai_output.get('product_title', 'N/A'))
    final_output['affiliate_url'] = target_template.get('affiliate_url')
    final_output['asin'] = target_template.get('asin')
    final_output['brand'] = extracted.get('marke', target_template.get('brand', 'N/A'))
    
    # --- 2. PRICE & DISCOUNT MAPPING (Unverändert) ---
    price_info = parse_price_string(extracted.get('akt_preis'))
    original_price_info = parse_price_string(extracted.get('uvp_preis'))
    
    final_output['price'] = price_info
    final_output['original_price'] = original_price_info
    
    current_value = price_info.get('value')
    original_value = original_price_info.get('value')
    if current_value is not None and original_value is not None and original_value > current_value:
        final_output['discount_amount'] = round(original_value - current_value, 2)
    else:
        final_output['discount_amount'] = target_template.get('discount_amount')
        
    final_output['discount_percent'] = extracted.get('rabatt_prozent', target_template.get('discount_percent', 'N/A'))
    
    # --- 3. IMAGES (Unverändert) ---
    images = extracted.get('hauptprodukt_bilder', [])
    mapped_images = []
    for img in images:
        mapped_images.append({
            "url": img.get('url'),
            "size_descriptor": img.get('groessen_deskriptor')
        })
    final_output['main_product_images'] = mapped_images
    
    # --- 4. RATING MAPPING (KORRIGIERT) ---
    final_output['rating'] = {
        "value": extracted.get('bewertung_wert', target_template.get('rating', 'N/A')),
        "counts": extracted.get('anzahl_reviews', target_template.get('review_count', 'N/A'))
    }
    final_output.pop('review_count', None)
    
    # --- 5. RABAT MAPPING (KORRIGIERT) ---
    gutschein_template = target_template.get('gutschein', {"details": "N/A", "code": "N/A"})
    
    final_output['coboun'] = {
        "code": extracted.get('gutschein_code', gutschein_template.get('code', 'N/A')),
        "code_details": extracted.get('gutschein_details', gutschein_template.get('details', 'N/A')), 
        "more": extracted.get('rabatt_text', target_template.get('rabatt_details', 'N/A'))
    }
    
    final_output.pop('gutschein', None)       
    final_output['rabatt_details'] = None     

    # --- 6. WEITERE PRODUKT- UND LIEFERINFORMATIONEN (NEU) ---
    
    # NEU: Mappen der hinzugefügten Felder auf Englisch
    final_output['units_sold'] = extracted.get('anzahl_verkauft', target_template.get('units_sold', 'N/A'))
    final_output['seller_name'] = extracted.get('haendler_verkaeufer', target_template.get('seller_name', 'N/A'))
    final_output['availability'] = extracted.get('verfuegbarkeit', target_template.get('availability', 'N/A'))
    final_output['shipping_info'] = extracted.get('lieferinformation', target_template.get('shipping_info', 'N/A'))

    # --- 7. STANDARD FELDER (Unverändert) ---
    
    # FEATURES
    ai_features = extracted.get('features')
    if isinstance(ai_features, list) and ai_features:
        final_output['features'] = ai_features
    else:
        final_output['features'] = target_template.get('features', [])
        
    # TEXT FIELDS
    final_output['feature_text'] = extracted.get('feature_text', target_template.get('feature_text'))
    final_output['description'] = extracted.get('beschreibung', target_template.get('description')) 
    
    if final_output['description_text'] is None and clean_text:
        final_output['description_text'] = clean_text
   
  
    return final_output
def main():
    final_output_file = OUT_DIR / "final_mapped_output.json" # Neuen Dateinamen verwenden
    temp_ai_output_file = OUT_DIR / "output.json" # Dateiname vom ai_extractor

    # create_directories()

    # 1. SCHRITT: HTML-Verarbeitung
    # ... (Dieser Teil bleibt unverändert) ...
>>>>>>> 15fe43b6
    print("\n=============================================")
    print("SCHRITT 1: HTML-VERARBEITUNG")
    print("=============================================")
    
    try:
        process_html_to_llm_input(HTML_SOURCE_FILE, TEMP_LLM_INPUT_FILE)
    except Exception as e:
        print(f"PIPELINE ABGEBROCHEN: Fehler in der HTML-Verarbeitung: {e}", file=sys.stderr)
        sys.exit(1)

<<<<<<< HEAD
    # Lade die LLM-Input-Daten für Metadaten
    try:
        with open(TEMP_LLM_INPUT_FILE, 'r', encoding='utf-8') as f:
            llm_input_data = json.load(f)
    except Exception:
        print("PIPELINE ABGEBROCHEN: Konnte LLM-Input-Daten nicht laden.", file=sys.stderr)
        sys.exit(1)
        
    initial_asin = llm_input_data.get("asin", "unbekannt")
=======
>>>>>>> 15fe43b6

    # 2. SCHRITT: AI-Extraktion
    # ... (Dieser Teil bleibt unverändert) ...
    print("\n=============================================")
    print("SCHRITT 2: AI-EXTRAKTION (Roh-Daten)")
    print("=============================================")

    try:
<<<<<<< HEAD
        extract_and_save_data(TEMP_LLM_INPUT_FILE, ai_raw_output_file)
=======
        # KORRIGIERT: Übergibt den korrekten Dateipfad
        extract_and_save_data(TEMP_LLM_INPUT_FILE, temp_ai_output_file)
    except FileNotFoundError as e:
        # Dies sollte nicht passieren, wenn Schritt 1 erfolgreich war.
        print(f"PIPELINE ABGEBROCHEN: {e}", file=sys.stderr)
        sys.exit(1)
>>>>>>> 15fe43b6
    except Exception as e:
        print(f"PIPELINE ABGEBROCHEN: Fehler bei der AI-Extraktion: {e}", file=sys.stderr)
        sys.exit(1)

<<<<<<< HEAD
    # 3. SCHRITT: DATEN-TRANSFORMATION
    print("\n=============================================")
    print("SCHRITT 3: DATEN-TRANSFORMATION")
    print("=============================================")
    
    try:
        with open(ai_raw_output_file, 'r', encoding='utf-8') as f:
            ai_data = json.load(f)
    except Exception:
        print("PIPELINE ABGEBROCHEN: Konnte AI-Roh-Output nicht laden.", file=sys.stderr)
        sys.exit(1)
    
    # Ermittle die definitive ID aus dem LLM-Output
    llm_extracted_id = ai_data.get('extracted_data', {}).get('sku_asin')
    
    # Die finale ID ist die LLM-ID, ansonsten der Fallback aus Schritt 1
    final_id = llm_extracted_id if llm_extracted_id and llm_extracted_id.upper() != 'N/A' else initial_asin
    
    metadata = {
        "asin": initial_asin, 
        "product_title": llm_input_data.get("product_title", "N/A"),
    }
    
    transformed_data = transform_data_to_final_schema(ai_data, metadata)
    
    # Der finale Dateipfad verwendet die definitive ID
    final_output_file = OUT_DIR / f"{final_id}.json"
    
    with open(final_output_file, 'w', encoding='utf-8') as f:
        json.dump(transformed_data, f, indent=4, ensure_ascii=False)
        
    print("<- Transformation abgeschlossen.")
    print(f"-> FINALES JSON gespeichert unter: {final_output_file.resolve()}")


if __name__ == '__main__':
=======
    # 3. SCHRITT: Daten-Mapping und Transformation
    print("\n=============================================")
    print("SCHRITT 3: DATEN-MAPPING ZUM ZIELFORMAT")
    print("=============================================")
    
    try:
        # 3a. Lade das Ergebnis des AI-Extrakters
        print(f"-> Lade AI-Output von: {temp_ai_output_file.name}")
        with open(temp_ai_output_file, 'r', encoding='utf-8') as f:
            ai_output_data = json.load(f)

        # 3b. Lade die Ziel-JSON-Struktur (B0DSLBN5FS.json)
        # HINWEIS: Wir verwenden die hochgeladene Datei B0DSLBN5FS.json als Template.
        target_template_file = Path(__file__).resolve().parent / "B0DSLBN5FS.json"
        
        # In dieser Umgebung nutzen wir die geladene Snippet-Information für das Template
        # In einem realen Skript würden Sie die Datei B0DSLBN5FS.json laden.
        # Da ich nur das Snippet habe, simuliere ich den Inhalt der Datei.
        target_template_content = {
            "title": "roborock Qrevo Serie Saugroboter mit Wischfunktion, 8000Pa Saugkraft(verbessert von Qrevo S), Anti-Verfilzungs-Seitenbürste, Hindernisvermeidung, LiDAR-Navigation, All-in-One Dock,Schwarz(QV 35A Set)",
            "affiliate_url": "https://www.amazon.de/roborock-Anti-Verfilzungs-Seitenb%C3%BCrste-Hindernisvermeidung-LiDAR-Navigation-35A/dp/B0DSLBN5FS",
            "brand": "roborock",
            "asin": "B0DSLBN5FS",
            "price": {"raw": None, "value": None, "currency_hint": None},
            "original_price": {"raw": None, "value": None, "currency_hint": None},
            "discount_amount": None,
            "discount_percent": "N/A",
            "rating": "N/A",
            "review_count": "N/A",
            "gutschein": {"details": "N/A", "code": "N/A"},
            "coupon_text": None,
            "coupon_value": {"percent": None, "amount": None, "currency_hint": None},
            "rabatt_details": "N/A",
            "main_product_images": [],
            "features": [],
            "feature_text": None,
            "description": None,
            "description_text": None
        }

        # 3c. Mappe die Daten
        mapped_data = map_ai_output_to_target_format(ai_output_data, target_template_content)

        # 3d. Speichere das Endergebnis
        print(f"-> Speichere gemapptes Ergebnis unter: {final_output_file.name}")
        with open(final_output_file, 'w', encoding='utf-8') as f:
            json.dump(mapped_data, f, indent=4, ensure_ascii=False)
        print("<- PIPELINE ERFOLGREICH ABGESCHLOSSEN.")

    except FileNotFoundError:
        print(f"FEHLER: Die Datei {temp_ai_output_file.name} wurde nicht gefunden. Schritt 2 fehlgeschlagen.", file=sys.stderr)
        sys.exit(1)
    except Exception as e:
        print(f"PIPELINE ABGEBROCHEN: Fehler im Daten-Mapping: {e}", file=sys.stderr)
        sys.exit(1)


if __name__ == "__main__":
>>>>>>> 15fe43b6
    main()<|MERGE_RESOLUTION|>--- conflicted
+++ resolved
@@ -13,17 +13,12 @@
 import sys
 import json
 from pathlib import Path
-<<<<<<< HEAD
-import json
-import re 
-=======
 
 # config aus Parent-Ordner laden (direkter Skriptstart möglich)
 sys.path.append(str(Path(__file__).resolve().parent.parent))
 # Importiere die benötigten Pfad-Variablen aus config.py
 from config import DATA_DIR, OUT_DIR, HTML_SOURCE_FILE, TEMP_LLM_INPUT_FILE
 
->>>>>>> 15fe43b6
 # Importiere die Hauptfunktionen aus den Modulen
 try:
     from html_processor import process_html_to_llm_input
@@ -49,106 +44,6 @@
     """Erstellt alle notwendigen Verzeichnisse, falls sie nicht existieren."""
     HTML_SOURCE_FILE.parent.mkdir(parents=True, exist_ok=True)
     TEMP_LLM_INPUT_FILE.parent.mkdir(parents=True, exist_ok=True)
-<<<<<<< HEAD
-    OUT_DIR.mkdir(parents=True, exist_ok=True)
-    print(f"-> Verzeichnisstruktur in '{DATA_DIR}' gesichert.")
-
-# --- FUNKTIONEN FÜR PREIS-PARSING UND TRANSFORMATION ---
-
-def parse_price(price_str: str) -> dict:
-    """Konvertiert einen Preis-String in das standardisierte Preis-Objekt."""
-    if not price_str or price_str.upper() in ('N/A', 'NONE'):
-        return {"raw": None, "value": None, "currency_hint": None}
-    
-    match = re.search(r'([\d\.,]+)\s*([€$a-zA-Z]{1,3})', price_str.strip())
-    
-    if match:
-        raw = price_str.strip()
-        value_str = match.group(1).replace('.', '').replace(',', '.') 
-        currency_hint = match.group(2).replace('€', 'EUR')
-        try:
-            value = float(value_str)
-        except ValueError:
-            value = None
-        return {"raw": raw, "value": value, "currency_hint": currency_hint}
-    
-    try:
-        return {"raw": price_str.strip(), "value": float(price_str.replace(',', '.')), "currency_hint": None}
-    except ValueError:
-        return {"raw": price_str.strip(), "value": None, "currency_hint": None}
-
-
-def transform_data_to_final_schema(ai_data: dict, metadata: dict) -> dict:
-    """
-    Strukturiert die extrahierten AI-Daten in das gewünschte Ziel-JSON-Format um.
-    """
-    
-    extracted = ai_data.get('extracted_data', {})
-    price_obj = parse_price(extracted.get('akt_preis', 'N/A'))
-    original_price_obj = parse_price(extracted.get('uvp_preis', 'N/A'))
-    
-    # Rabatt-Berechnung
-    discount_amount = None
-    discount_percent = extracted.get('rabatt_prozent', None)
-    if price_obj['value'] is not None and original_price_obj['value'] is not None:
-        discount_amount = round(original_price_obj['value'] - price_obj['value'], 2)
-        if original_price_obj['value'] and original_price_obj['value'] > 0:
-             discount_percent_val = (discount_amount / original_price_obj['value']) * 100
-             discount_percent = discount_percent if discount_percent and isinstance(discount_percent, str) and '%' in discount_percent else f"{round(discount_percent_val)}%"
-
-    gutschein_info = extracted.get('gutschein', {})
-    
-    # 3. Erstellung des finalen JSON-Objekts (Ziel-Struktur)
-    final_json = {
-        "title": extracted.get('titel', metadata.get("product_title", "N/A")), 
-        
-        # NEU: Das extrahierte URL-Feld
-        "affiliate_url": extracted.get('url_des_produkts', None),
-
-        "brand": extracted.get('marke', 'N/A'),
-        "asin": extracted.get('sku_asin', metadata.get("asin", "N/A")), 
-        
-        "price": price_obj,
-        "original_price": original_price_obj,
-        "discount_amount": discount_amount,
-        "discount_percent": discount_percent,
-        
-        # Bewertung
-        "rating": extracted.get('bewertung', None),
-        "review_count": extracted.get('anzahl_bewertungen', None),
-
-        # Konsolidierung Gutschein
-        "gutschein": { 
-            "details": extracted.get('rabatt_text', None), 
-            "code": gutschein_info.get('code', None)
-        },
-        
-        # Redundante Felder
-        "coupon_text": None,
-        "coupon_value": { "percent": None, "amount": None, "currency_hint": None },
-        "rabatt_text": None, 
-
-        "final_price_after_coupon": None,
-        "availability": extracted.get('verfuegbarkeit', 'N/A'),
-        "shipping_cost_text": None,
-        "bullets": extracted.get('produkt_highlights', []), 
-        
-        "images": extracted.get('images', []), 
-    }
-    
-    return final_json
-
-
-# --- 4. PIPELINE-STEUERUNG (main) ---
-
-def main():
-    """Steuert den gesamten Extraktions- und Transformationsprozess."""
-    create_directories()
-
-    ai_raw_output_file = OUT_DIR / "ai_raw_output.json" 
-
-    # 1. SCHRITT: HTML-VERARBEITUNG
-=======
     # Erstellt das Output-Verzeichnis (data/out)
     OUT_DIR.mkdir(parents=True, exist_ok=True)
     print(f"-> Verzeichnisstruktur in '{DATA_DIR}' gesichert.")
@@ -275,7 +170,6 @@
 
     # 1. SCHRITT: HTML-Verarbeitung
     # ... (Dieser Teil bleibt unverändert) ...
->>>>>>> 15fe43b6
     print("\n=============================================")
     print("SCHRITT 1: HTML-VERARBEITUNG")
     print("=============================================")
@@ -286,18 +180,6 @@
         print(f"PIPELINE ABGEBROCHEN: Fehler in der HTML-Verarbeitung: {e}", file=sys.stderr)
         sys.exit(1)
 
-<<<<<<< HEAD
-    # Lade die LLM-Input-Daten für Metadaten
-    try:
-        with open(TEMP_LLM_INPUT_FILE, 'r', encoding='utf-8') as f:
-            llm_input_data = json.load(f)
-    except Exception:
-        print("PIPELINE ABGEBROCHEN: Konnte LLM-Input-Daten nicht laden.", file=sys.stderr)
-        sys.exit(1)
-        
-    initial_asin = llm_input_data.get("asin", "unbekannt")
-=======
->>>>>>> 15fe43b6
 
     # 2. SCHRITT: AI-Extraktion
     # ... (Dieser Teil bleibt unverändert) ...
@@ -306,58 +188,16 @@
     print("=============================================")
 
     try:
-<<<<<<< HEAD
-        extract_and_save_data(TEMP_LLM_INPUT_FILE, ai_raw_output_file)
-=======
         # KORRIGIERT: Übergibt den korrekten Dateipfad
         extract_and_save_data(TEMP_LLM_INPUT_FILE, temp_ai_output_file)
     except FileNotFoundError as e:
         # Dies sollte nicht passieren, wenn Schritt 1 erfolgreich war.
         print(f"PIPELINE ABGEBROCHEN: {e}", file=sys.stderr)
         sys.exit(1)
->>>>>>> 15fe43b6
     except Exception as e:
         print(f"PIPELINE ABGEBROCHEN: Fehler bei der AI-Extraktion: {e}", file=sys.stderr)
         sys.exit(1)
 
-<<<<<<< HEAD
-    # 3. SCHRITT: DATEN-TRANSFORMATION
-    print("\n=============================================")
-    print("SCHRITT 3: DATEN-TRANSFORMATION")
-    print("=============================================")
-    
-    try:
-        with open(ai_raw_output_file, 'r', encoding='utf-8') as f:
-            ai_data = json.load(f)
-    except Exception:
-        print("PIPELINE ABGEBROCHEN: Konnte AI-Roh-Output nicht laden.", file=sys.stderr)
-        sys.exit(1)
-    
-    # Ermittle die definitive ID aus dem LLM-Output
-    llm_extracted_id = ai_data.get('extracted_data', {}).get('sku_asin')
-    
-    # Die finale ID ist die LLM-ID, ansonsten der Fallback aus Schritt 1
-    final_id = llm_extracted_id if llm_extracted_id and llm_extracted_id.upper() != 'N/A' else initial_asin
-    
-    metadata = {
-        "asin": initial_asin, 
-        "product_title": llm_input_data.get("product_title", "N/A"),
-    }
-    
-    transformed_data = transform_data_to_final_schema(ai_data, metadata)
-    
-    # Der finale Dateipfad verwendet die definitive ID
-    final_output_file = OUT_DIR / f"{final_id}.json"
-    
-    with open(final_output_file, 'w', encoding='utf-8') as f:
-        json.dump(transformed_data, f, indent=4, ensure_ascii=False)
-        
-    print("<- Transformation abgeschlossen.")
-    print(f"-> FINALES JSON gespeichert unter: {final_output_file.resolve()}")
-
-
-if __name__ == '__main__':
-=======
     # 3. SCHRITT: Daten-Mapping und Transformation
     print("\n=============================================")
     print("SCHRITT 3: DATEN-MAPPING ZUM ZIELFORMAT")
@@ -416,5 +256,4 @@
 
 
 if __name__ == "__main__":
->>>>>>> 15fe43b6
     main()